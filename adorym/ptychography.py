--- conflicted
+++ resolved
@@ -651,28 +651,14 @@
                 # Save checkpoint.
                 # ================================================================================
                 if store_checkpoint:
-<<<<<<< HEAD
-                    if shared_file_object:
-                        if rank == 0:
-                            save_checkpoint(i_epoch, i_batch, output_folder, shared_file_object=True,
-                                            obj_array=None, optimizer=opt)
-=======
                     if distribution_mode == 'shared_file':
->>>>>>> 154dd769
                         obj.f.flush()
                         obj_arr = None
                     else:
-<<<<<<< HEAD
-                        if rank == 0:
-                            save_checkpoint(i_epoch, i_batch, output_folder, shared_file_object=False,
-                                            obj_array=w.to_numpy(w.stack([obj.delta, obj.beta], axis=-1)),
-                                            optimizer=opt)
-=======
                         obj_arr = w.to_numpy(obj.arr)
                     if rank == 0:
                         save_checkpoint(i_epoch, i_batch, output_folder, distribution_mode=distribution_mode,
                                         obj_array=obj_arr, optimizer=opt)
->>>>>>> 154dd769
 
                 # ================================================================================
                 # Get scan position, rotation angle indices, and raw data for current batch.
