import numpy as np
from mpi4py import MPI
import dxchange
import time
import datetime
import os
import h5py
import gc
import warnings

from adorym.util import *
from adorym.misc import *
from adorym.propagate import *
from adorym.array_ops import *
from adorym.optimizers import *
from adorym.differentiator import *
import adorym.wrappers as w
import adorym.global_settings
from adorym.forward_model import *

PI = 3.1415927


def reconstruct_ptychography(
        # ______________________________________
        # |Raw data and experimental parameters|________________________________
        fname, obj_size, probe_pos=None, theta_st=0, theta_end=PI, n_theta=None, theta_downsample=None,
        energy_ev=None, psize_cm=None, free_prop_cm=None,
        raw_data_type='magnitude', # Choose from 'magnitude' or 'intensity'
        # ___________________________
        # |Reconstruction parameters|___________________________________________
        n_epochs='auto', crit_conv_rate=0.03, max_nepochs=200, alpha_d=None, alpha_b=None,
        gamma=1e-6, minibatch_size=None, multiscale_level=1, n_epoch_final_pass=None,
        initial_guess=None,
        # Give as (mean_delta, mean_beta, sigma_delta, sigma_beta) or (mean_mag, mean_phase, sigma_mag, sigma_phase)
        random_guess_means_sigmas=(8.7e-7, 5.1e-8, 1e-7, 1e-8),
        n_batch_per_update=1, reweighted_l1=False, interpolation='bilinear',
        update_scheme='immediate', # Choose from 'immediate' or 'per angle'
        unknown_type='delta_beta', # Choose from 'delta_beta' or 'real_imag'
        randomize_probe_pos = False,
        # __________________________
        # |Object optimizer options|____________________________________________
        optimizer='adam', # Choose from 'gd' or 'adam'
        learning_rate=1e-5,
        # ___________________________
        # |Finite support constraint|___________________________________________
        finite_support_mask_path=None, shrink_cycle=None, shrink_threshold=1e-9,
        # ___________________
        # |Object contraints|___________________________________________________
        object_type='normal', # Choose from 'normal', 'phase_only', or 'absorption_only
        non_negativity=True,
        # _______________
        # |Forward model|_______________________________________________________
        forward_algorithm='fresnel', binning=1, fresnel_approx=True, pure_projection=False, two_d_mode=False,
        probe_type='gaussian', # Choose from 'gaussian', 'plane', 'ifft', 'aperture_defocus', 'supplied'
        probe_initial=None, # Give as [probe_mag, probe_phase]
        rescale_probe_intensity=False,
        loss_function_type='lsq', # Choose from 'lsq' or 'poisson'
<<<<<<< HEAD
        beamstop=None,
        normalize_fft=False, # Use False for simulated data generated without normalization
=======
        beamstop=None, safe_zone_width=0,
>>>>>>> fef3e7e8
        # _____
        # |I/O|_________________________________________________________________
        save_path='.', output_folder=None, save_intermediate=False, save_history=False,
        store_checkpoint=True, use_checkpoint=True,
        save_stdout=False,
        # _____________
        # |Performance|_________________________________________________________
        cpu_only=False, core_parallelization=True, shared_file_object=True, n_dp_batch=20,
        # _________________________
        # |Other optimizer options|_____________________________________________
        optimize_probe=False, probe_learning_rate=1e-5,
        optimize_probe_defocusing=False, probe_defocusing_learning_rate=1e-5,
        optimize_probe_pos_offset=False, probe_pos_offset_learning_rate=1,
        optimize_all_probe_pos=False, all_probe_pos_learning_rate=1e-2,
        # ________________
        # |Other settings|______________________________________________________
        dynamic_rate=True, pupil_function=None, probe_circ_mask=0.9, dynamic_dropping=False, dropping_threshold=8e-5,
        backend='autograd', # Choose from 'autograd' or 'pytorch
        debug=False, **kwargs,):
        # ______________________________________________________________________

    """
    Notes:
        1. Input data are assumed to be contained in an HDF5 under 'exchange/data', as a 4D dataset of
           shape [n_theta, n_spots, detector_size_y, detector_size_x].
        2. Full-field reconstruction is treated as ptychography. If the image is not divided, the programs
           runs as if it is dealing with ptychography with only 1 spot per angle.
        3. Full-field reconstruction with minibatch_size > 1 but without image dividing is not supported.
           In this case, minibatch_size will be forced to be 1, so that each rank process only one
           rotation angle's image at a time. To perform large fullfield reconstruction efficiently,
           divide the data into sub-chunks.
        4. Full-field reconstruction using shared_file_mode but without image dividing is not recommended
           even if minibatch_size is 1. In shared_file_mode, all ranks process data from the same rotation
           angle in each synchronized batch. Doing this will cause all ranks to process the same data.
           To perform large fullfield reconstruction efficiently, divide the data into sub-chunks.
    """

    comm = MPI.COMM_WORLD
    n_ranks = comm.Get_size()
    rank = comm.Get_rank()
    t_zero = time.time()
    global_settings.backend = backend
    device_obj = None if cpu_only else 0
    device_obj = w.get_device(device_obj)

    timestr = str(datetime.datetime.today())
    timestr = timestr[:timestr.find('.')]
    for i in [':', '-', ' ']:
        if i == ' ':
            timestr = timestr.replace(i, '_')
        else:
            timestr = timestr.replace(i, '')

    # ================================================================================
    # Set output folder name if not specified.
    # ================================================================================
    if output_folder is None:
        output_folder = 'recon_{}'.format(timestr)
    print_flush('Output folder is {}'.format(output_folder), 0, rank)

    # ================================================================================
    # Create pointer for raw data.
    # ================================================================================
    t0 = time.time()
    print_flush('Reading data...', 0, rank)
    f = h5py.File(os.path.join(save_path, fname), 'r')
    prj = f['exchange/data']

    # ================================================================================
    # Get metadata.
    # ================================================================================
    if obj_size[-1] == 1:
        two_d_mode = True
    if n_theta is None:
        n_theta = prj.shape[0]
    if two_d_mode:
        n_theta = 1
    prj_theta_ind = np.arange(n_theta, dtype=int)
    theta = -np.linspace(theta_st, theta_end, n_theta, dtype='float32')
    if theta_downsample is not None:
        theta = theta[::theta_downsample]
        prj_theta_ind = prj_theta_ind[::theta_downsample]
        n_theta = len(theta)

    original_shape = [n_theta, *prj.shape[1:]]

    if probe_pos is None:
        probe_pos = f['metadata/probe_pos_px']

    if energy_ev is None:
        energy_ev = float(f['metadata/energy_ev'][...])

    if psize_cm is None:
        psize_cm = float(f['metadata/psize_cm'][...])

    if free_prop_cm is None:
        free_prop_cm = f['metadata/free_prop_cm']

    if np.array(free_prop_cm).size == 1:
        is_multi_dist = False
        if isinstance(free_prop_cm, np.ndarray):
            try:
                free_prop_cm = free_prop_cm[0]
            except:
                free_prop_cm = float(free_prop_cm)
    else:
        is_multi_dist = True

    if is_multi_dist:
        subdiv_probe = True
    else:
        subdiv_probe = False

    if subdiv_probe:
        probe_size = obj_size[:2]
        subprobe_size = prj.shape[-2:]
    else:
        probe_size = prj.shape[-2:]
        subprobe_size = probe_size

    print_flush('Data reading: {} s'.format(time.time() - t0), 0, rank)
    print_flush('Data shape: {}'.format(original_shape), 0, rank)
    comm.Barrier()

    not_first_level = False
    stdout_options = {'save_stdout': save_stdout, 'output_folder': output_folder, 
                      'timestamp': timestr}

    n_pos = len(probe_pos)
    probe_pos = np.array(probe_pos).astype(float)

    # ================================================================================
    # Remove kwargs that may cause issue (removing args that were required in
    # previous versions).
    # ================================================================================
    for kw in ['probe_size']:
        if kw in kwargs.keys():
            del kwargs[kw]

    # ================================================================================
    # Batching check.
    # ================================================================================
    if minibatch_size > 1 and n_pos == 1:
        warnings.warn('It seems that you are processing undivided fullfield data with'
                      'minibatch > 1. A rank can only process data from the same rotation'
                      'angle at a time. I am setting minibatch_size to 1.')
        minibatch_size = 1
    if shared_file_object and n_pos == 1:
        warnings.warn('It seems that you are processing undivided fullfield data with'
                      'shared_file_object=True. In shared-file mode, all ranks must'
                      'process data from the same rotation angle in each synchronized'
                      'batch.')

    if save_path != '.':
        output_folder = os.path.join(save_path, output_folder)

    for ds_level in range(multiscale_level - 1, -1, -1):

        # ================================================================================
        # Set metadata.
        # ================================================================================
        ds_level = 2 ** ds_level
        print_flush('Multiscale downsampling level: {}'.format(ds_level), 0, rank, **stdout_options)
        comm.Barrier()

        prj_shape = original_shape

        if ds_level > 1:
            this_obj_size = [int(x / ds_level) for x in obj_size]
        else:
            this_obj_size = obj_size

        dim_y, dim_x = prj_shape[-2:]
        if minibatch_size is None:
            minibatch_size = n_pos
        comm.Barrier()

        # ================================================================================
        # Create output directory.
        # ================================================================================
        if rank == 0:
            try:
                os.makedirs(os.path.join(output_folder))
            except:
                print_flush('Target folder {} exists.'.format(output_folder), 0, rank, **stdout_options)
        comm.Barrier()

        # ================================================================================
        # generate Fresnel kernel.
        # ================================================================================
        voxel_nm = np.array([psize_cm] * 3) * 1.e7 * ds_level
        lmbda_nm = 1240. / energy_ev
        delta_nm = voxel_nm[-1]
        h = get_kernel(delta_nm * binning, lmbda_nm, voxel_nm, probe_size, fresnel_approx=fresnel_approx)

        # ================================================================================
        # Read rotation data.
        # ================================================================================
        try:
            coord_ls = read_all_origin_coords('arrsize_{}_{}_{}_ntheta_{}'.format(*this_obj_size, n_theta),
                                              n_theta)
        except:
            if rank == 0:
                print_flush('Saving rotation coordinates...', 0, rank, **stdout_options)
                save_rotation_lookup(this_obj_size, n_theta)
            comm.Barrier()
            coord_ls = read_all_origin_coords('arrsize_{}_{}_{}_ntheta_{}'.format(*this_obj_size, n_theta),
                                              n_theta)

        # ================================================================================
        # Unify random seed for all threads.
        # ================================================================================
        comm.Barrier()
        seed = int(time.time() / 60)
        np.random.seed(seed)
        comm.Barrier()

        # ================================================================================
        # Get checkpointed parameters.
        # ================================================================================
        starting_epoch, starting_batch = (0, 0)
        needs_initialize = False if use_checkpoint else True
        if use_checkpoint and shared_file_object:
            try:
                starting_epoch, starting_batch = restore_checkpoint(output_folder, shared_file_object)
            except:
                needs_initialize = True

        elif use_checkpoint and (not shared_file_object):
            try:
                starting_epoch, starting_batch, obj_delta, obj_beta = restore_checkpoint(output_folder, shared_file_object, opt)
            except:
                needs_initialize = True

        # ================================================================================
        # Create object class.
        # ================================================================================
        obj = ObjectFunction([*this_obj_size, 2], shared_file_object=shared_file_object,
                             output_folder=output_folder, ds_level=ds_level, object_type=object_type)
        if shared_file_object:
            obj.create_file_object(use_checkpoint)
            obj.create_temporary_file_object()
            if needs_initialize:
                obj.initialize_file_object(save_stdout=save_stdout, timestr=timestr,
                                           not_first_level=not_first_level, initial_guess=initial_guess,
                                           random_guess_means_sigmas=random_guess_means_sigmas, unknown_type=unknown_type)
        else:
            if needs_initialize:
                obj.initialize_array(save_stdout=save_stdout, timestr=timestr,
                                     not_first_level=not_first_level, initial_guess=initial_guess, device=device_obj,
                                     random_guess_means_sigmas=random_guess_means_sigmas, unknown_type=unknown_type)
            else:
                obj.delta = obj_delta
                obj.beta = obj_beta

        # ================================================================================
        # Create object function optimizer.
        # ================================================================================
        if optimizer == 'adam':
            opt = AdamOptimizer([*this_obj_size, 2], output_folder=output_folder)
            optimizer_options_obj = {'step_size': learning_rate}
        elif optimizer == 'gd':
            opt = GDOptimizer([*this_obj_size, 2], output_folder=output_folder)
            optimizer_options_obj = {'step_size': learning_rate,
                                     'dynamic_rate': True,
                                     'first_downrate_iteration': 20}
        if shared_file_object:
            opt.create_file_objects(use_checkpoint=use_checkpoint)
        else:
            if use_checkpoint:
                try:
                    opt.restore_param_arrays_from_checkpoint(device=device_obj)
                except:
                    opt.create_param_arrays(device=device_obj)
            else:
                opt.create_param_arrays(device=device_obj)
        opt_ls = [opt]

        # ================================================================================
        # Create forward model class.
        # ================================================================================
        if is_multi_dist:
            forward_model = MultiDistModel(loss_function_type=loss_function_type,
                                           shared_file_object=shared_file_object,
                                           device=device_obj, common_vars_dict=locals(),
                                           raw_data_type=raw_data_type)
        else:
            forward_model = PtychographyModel(loss_function_type=loss_function_type,
                                              shared_file_object=shared_file_object,
                                              device=device_obj, common_vars_dict=locals(),
                                              raw_data_type=raw_data_type)
        if reweighted_l1:
            forward_model.add_reweighted_l1_norm(alpha_d, alpha_b, None)
        else:
            if alpha_d not in [0, None]: forward_model.add_l1_norm(alpha_d, alpha_b)
        if gamma not in [0, None]: forward_model.add_tv(gamma)

        # ================================================================================
        # Create gradient class.
        # ================================================================================
        gradient = Gradient(obj)
        if shared_file_object:
            gradient.create_file_object()
            gradient.initialize_gradient_file()
        else:
            gradient.initialize_array_with_values(np.zeros(this_obj_size), np.zeros(this_obj_size), device=device_obj)

        # ================================================================================
        # If a finite support mask path is specified (common for full-field imaging),
        # create an instance of monochannel mask class. While finite_support_mask_path
        # has to point to a 3D tiff file, the mask will be written as an HDF5 if
        # share_file_mode is True.
        # ================================================================================
        mask = None
        if finite_support_mask_path is not None:
            mask = Mask(this_obj_size, finite_support_mask_path, shared_file_object=shared_file_object,
                        output_folder=output_folder, ds_level=ds_level)
            if shared_file_object:
                mask.create_file_object(use_checkpoint=use_checkpoint)
                mask.initialize_file_object()
            else:
                mask_arr = dxchange.read_tiff(finite_support_mask_path)
                mask.initialize_array_with_values(mask_arr, device=device_obj)

        # ================================================================================
        # Instantize beamstop if provided.
        # ================================================================================
        if beamstop is not None:
            beamstop = [w.create_variable(beamstop[i], device=device_obj, requires_grad=False) for i in range(len(beamstop))]

        # ================================================================================
        # Initialize probe functions.
        # ================================================================================
        print_flush('Initialzing probe...', 0, rank, **stdout_options)
        if rank == 0:
            probe_init_kwargs = kwargs
            probe_init_kwargs['lmbda_nm'] = lmbda_nm
            probe_init_kwargs['psize_cm'] = psize_cm
            probe_init_kwargs['normalize_fft'] = normalize_fft
            probe_real, probe_imag = initialize_probe(probe_size, probe_type, pupil_function=pupil_function, probe_initial=probe_initial,
                                                      rescale_intensity=rescale_probe_intensity, save_path=save_path, fname=fname,
                                                      raw_data_type=raw_data_type, stdout_options=stdout_options, **probe_init_kwargs)
        else:
            probe_real = None
            probe_imag = None
        probe_real = comm.bcast(probe_real, root=0)
        probe_imag = comm.bcast(probe_imag, root=0)
        probe_real = w.create_variable(probe_real, device=device_obj)
        probe_imag = w.create_variable(probe_imag, device=device_obj)

        # ================================================================================
        # Create other optimizers (probe, probe defocus, probe positions, etc.).
        # ================================================================================
        opt_args_ls = [0, 1]
        if optimize_probe:
            opt_probe = AdamOptimizer([*probe_size, 2], output_folder=output_folder)
            opt_probe.create_param_arrays(device=device_obj)
            optimizer_options_probe = {'step_size': probe_learning_rate}
            opt_probe.set_index_in_grad_return(len(opt_args_ls))
            opt_args_ls = opt_args_ls + [forward_model.get_argument_index('probe_real'), forward_model.get_argument_index('probe_imag')]
            opt_ls.append(opt_probe)

        probe_defocus_mm = w.create_variable(0.0)
        if optimize_probe_defocusing:
            opt_probe_defocus = GDOptimizer([1], output_folder=output_folder)
            opt_probe_defocus.create_param_arrays(device=device_obj)
            optimizer_options_probe_defocus = {'step_size': probe_defocusing_learning_rate,
                                               'dynamic_rate': True,
                                               'first_downrate_iteration': 4 * max([ceil(n_pos / (minibatch_size * n_ranks)), 1])}
            opt_probe_defocus.set_index_in_grad_return(len(opt_args_ls))
            opt_args_ls.append(forward_model.get_argument_index('probe_defocus_mm'))
            opt_ls.append(opt_probe_defocus)

        probe_pos_offset = w.zeros([n_theta, 2], requires_grad=True, device=device_obj)
        if optimize_probe_pos_offset:
            assert optimize_all_probe_pos == False
            opt_probe_pos_offset = GDOptimizer(probe_pos_offset.shape, output_folder=output_folder)
            opt_probe_pos_offset.create_param_arrays(device=device_obj)
            optimizer_options_probe_pos_offset = {'step_size': probe_pos_offset_learning_rate,
                                                  'dynamic_rate': False}
            opt_probe_pos_offset.set_index_in_grad_return(len(opt_args_ls))
            opt_args_ls.append(forward_model.get_argument_index('probe_pos_offset'))
            opt_ls.append(opt_probe_pos_offset)

        probe_pos_int = np.round(probe_pos).astype(int)
        if is_multi_dist:
            n_dists = len(free_prop_cm)
            probe_pos_correction = w.create_variable(np.zeros([n_dists, 2]),
                                                     requires_grad=optimize_all_probe_pos, device=device_obj)
        else:
            probe_pos_correction = w.create_variable(np.tile(probe_pos - probe_pos_int, [n_theta, 1, 1]),
                                                     requires_grad=optimize_all_probe_pos, device=device_obj)
        if optimize_all_probe_pos:
            assert optimize_probe_pos_offset == False
            assert shared_file_object == False
            opt_probe_pos = AdamOptimizer(probe_pos_correction.shape, output_folder=output_folder)
            opt_probe_pos.create_param_arrays(device=device_obj)
            optimizer_options_probe_pos = {'step_size': all_probe_pos_learning_rate}
            opt_probe_pos.set_index_in_grad_return(len(opt_args_ls))
            opt_args_ls.append(forward_model.get_argument_index('probe_pos_correction'))
            opt_ls.append(opt_probe_pos)

        # ================================================================================
        # Get gradient of loss function w.r.t. optimizable variables.
        # ================================================================================
        diff = Differentiator()
        calculate_loss = forward_model.get_loss_function()
        diff.create_loss_node(calculate_loss, opt_args_ls)

        # ================================================================================
        # Save convergence data.
        # ================================================================================
        if rank == 0:
            try:
                os.makedirs(os.path.join(output_folder, 'convergence'))
            except:
                pass
        comm.Barrier()
        f_conv = open(os.path.join(output_folder, 'convergence', 'loss_rank_{}.txt'.format(rank)), 'w')
        f_conv.write('i_epoch,i_batch,loss,time\n')

        # ================================================================================
        # Create parameter summary file.
        # ================================================================================
        print_flush('Optimizer started.', 0, rank, **stdout_options)
        if rank == 0:
            create_summary(output_folder, locals(), preset='ptycho')

        # ================================================================================
        # Start outer (epoch) loop.
        # ================================================================================
        cont = True
        i_epoch = starting_epoch
        i_full_angle = 0
        while cont:
            n_spots = n_theta * n_pos
            n_tot_per_batch = minibatch_size * n_ranks
            n_batch = int(np.ceil(float(n_spots) / n_tot_per_batch))

            t0 = time.time()
            ind_list_rand = []

            t00 = time.time()
            print_flush('Allocating jobs over threads...', 0, rank, **stdout_options)
            # Make a list of all thetas and spot positions'
            np.random.seed(i_epoch)
            comm.Barrier()
            if not two_d_mode:
                theta_ls = np.arange(n_theta)
                np.random.shuffle(theta_ls)
            else:
                theta_ls = np.linspace(0, 2 * PI, prj.shape[0])
                theta_ls = abs(theta_ls - theta_st) < 1e-5
                i_theta = np.nonzero(theta_ls)[0][0]
                theta_ls = np.array([i_theta])

            # ================================================================================
            # Put diffraction spots from all angles together, and divide into minibatches.
            # ================================================================================
            for i, i_theta in enumerate(theta_ls):
                spots_ls = range(n_pos)
                if randomize_probe_pos:
                    spots_ls = np.random.choice(spots_ls, len(spots_ls), replace=False)
                # ================================================================================
                # Append randomly selected diffraction spots if necessary, so that a rank won't be given
                # spots from different angles in one batch.
                # When using shared file object, we must also ensure that all ranks deal with data at the
                # same angle at a time.
                # ================================================================================
                if (not shared_file_object and update_scheme == 'immediate') and n_pos % minibatch_size != 0:
                    spots_ls = np.append(spots_ls, np.random.choice(spots_ls,
                                                                    minibatch_size - (n_pos % minibatch_size),
                                                                    replace=False))
                elif (shared_file_object or update_scheme == 'per angle') and n_pos % n_tot_per_batch != 0:
                    spots_ls = np.append(spots_ls, np.random.choice(spots_ls,
                                                                    n_tot_per_batch - (n_pos % n_tot_per_batch),
                                                                    replace=False))
                # ================================================================================
                # Create task list for the current angle.
                # ind_list_rand is in the format of [((5, 0), (5, 1), ...), ((17, 0), (17, 1), ..., (...))]
                #                                    |___________________|   |_____|
                #                       a batch for all ranks  _|               |_ (i_theta, i_spot)
                #                    (minibatch_size * n_ranks)
                # ================================================================================
                if i == 0:
                    ind_list_rand = np.vstack([np.array([i_theta] * len(spots_ls)), spots_ls]).transpose()
                else:
                    ind_list_rand = np.concatenate(
                        [ind_list_rand, np.vstack([np.array([i_theta] * len(spots_ls)), spots_ls]).transpose()], axis=0)
            ind_list_rand = split_tasks(ind_list_rand, n_tot_per_batch)

            print_flush('Allocation done in {} s.'.format(time.time() - t00), 0, rank, **stdout_options)

            current_i_theta = 0
            initialize_gradients = True
            for i_batch in range(starting_batch, n_batch):

                # ================================================================================
                # Initialize.
                # ================================================================================
                print_flush('Epoch {}, batch {} of {} started.'.format(i_epoch, i_batch, n_batch), 0, rank, **stdout_options)
                for o in opt_ls:
                    o.i_batch = 0

                # ================================================================================
                # Save checkpoint.
                # ================================================================================
                if rank == 0 and store_checkpoint:
                    if shared_file_object:
                        save_checkpoint(i_epoch, i_batch, output_folder, shared_file_object=True,
                                        obj_array=None, optimizer=opt)
                        obj.f.flush()
                    else:
                        save_checkpoint(i_epoch, i_batch, output_folder, shared_file_object=False,
                                        obj_array=w.to_numpy(w.stack([obj.delta, obj.beta], axis=-1)),
                                        optimizer=opt)

                # ================================================================================
                # Get scan position, rotation angle indices, and raw data for current batch.
                # ================================================================================
                t00 = time.time()
                if len(ind_list_rand[i_batch]) < n_tot_per_batch:
                    n_supp = n_tot_per_batch - len(ind_list_rand[i_batch])
                    ind_list_rand[i_batch] = np.concatenate([ind_list_rand[i_batch], ind_list_rand[0][:n_supp]])

                this_ind_batch_allranks = ind_list_rand[i_batch]
                this_i_theta = this_ind_batch_allranks[rank * minibatch_size, 0]
                this_ind_batch = np.sort(this_ind_batch_allranks[rank * minibatch_size:(rank + 1) * minibatch_size, 1])
                print_flush('Current rank is processing angle ID {}.'.format(this_i_theta), 0, rank, **stdout_options)

                this_pos_batch = probe_pos_int[this_ind_batch]

                t_prj_0 = time.time()
                is_last_batch_of_this_theta = i_batch == n_batch - 1 or ind_list_rand[i_batch + 1][0, 0] != this_i_theta
                print_flush('  Raw data reading done in {} s.'.format(time.time() - t_prj_0), 0, rank, **stdout_options)

                # ================================================================================
                # In shared file mode, if moving to a new angle, rotate the HDF5 object and saved
                # the rotated object into the temporary file object.
                # ================================================================================
                if shared_file_object and this_i_theta != current_i_theta:
                    current_i_theta = this_i_theta
                    print_flush('  Rotating dataset...', 0, rank, **stdout_options)
                    t_rot_0 = time.time()
                    obj.rotate_data_in_file(coord_ls[this_i_theta], interpolation=interpolation, dset_2=obj.dset_rot)
                    # opt.rotate_files(coord_ls[this_i_theta], interpolation=interpolation)
                    # if mask is not None: mask.rotate_data_in_file(coord_ls[this_i_theta], interpolation=interpolation)
                    comm.Barrier()
                    print_flush('  Dataset rotation done in {} s.'.format(time.time() - t_rot_0), 0, rank, **stdout_options)

                comm.Barrier()

                if shared_file_object:
                    # ================================================================================
                    # Get values for local chunks of object_delta and beta; interpolate and read directly from HDF5
                    # ================================================================================
                    t_read_0 = time.time()
                    # If probe for each image is a part of the full probe, pad the object with safe_zone_width.
                    if subdiv_probe:
                        obj_rot = obj.read_chunks_from_file(this_pos_batch - np.array([safe_zone_width] * 2),
                                                            subprobe_size + np.array([safe_zone_width] * 2) * 2,
                                                            dset_2=obj.dset_rot, device=device_obj, unknown_type=unknown_type)
                    else:
                        obj_rot = obj.read_chunks_from_file(this_pos_batch, probe_size, dset_2=obj.dset_rot, device=device_obj, unknown_type=unknown_type)
                    print_flush('  Chunk reading done in {} s.'.format(time.time() - t_read_0), 0, rank, **stdout_options)
                    obj.delta = obj_rot[:, :, :, :, 0]
                    obj.beta = obj_rot[:, :, :, :, 1]
                    opt.get_params_from_file(this_pos_batch, probe_size)

                # ================================================================================
                # Update weight for reweighted l1 if necessary
                # ================================================================================
                if reweighted_l1:
                    if shared_file_object:
                        weight_l1 = w.max(obj.delta) / (w.abs(obj.delta) + 1e-8)
                    else:
                        if i_batch % 10 == 0: weight_l1 = w.max(obj.delta) / (w.abs(obj.delta) + 1e-8)
                    forward_model.update_l1_weight(weight_l1)

                # ================================================================================
                # Calculate object gradients.
                # ================================================================================
                # After gradient is calculated, any modification to optimizable arrays must be
                # inside a no_grad() block!
                # ================================================================================
                t_grad_0 = time.time()
                grad_func_args = {}
                for arg in forward_model.argument_ls:
                    if arg == 'obj_delta': grad_func_args[arg] = obj.delta
                    elif arg == 'obj_beta': grad_func_args[arg] = obj.beta
                    else:
                        grad_func_args[arg] = locals()[arg]
                grads = diff.get_gradients(**grad_func_args)
                print_flush('  Gradient calculation done in {} s.'.format(time.time() - t_grad_0), 0, rank, **stdout_options)
                grads = list(grads)

                # ================================================================================
                # Save gradients to buffer, or write them to file.
                # ================================================================================
                if shared_file_object:
                    obj_grads = w.stack(grads[:2], axis=-1)
                    t_grad_write_0 = time.time()
                    gradient.write_chunks_to_file(this_pos_batch, *w.split_channel(obj_grads), probe_size,
                                                  write_difference=False)
                    print_flush('  Gradient writing done in {} s.'.format(time.time() - t_grad_write_0), 0, rank,
                                **stdout_options)
                else:
                    if initialize_gradients:
                        obj_grads = w.zeros([*grads[0].shape, 2], requires_grad=False, device=device_obj)
                    obj_grads += w.stack(grads[:2], axis=-1)
                if initialize_gradients:
                    initialize_gradients = False
                    if optimize_probe:
                        probe_grads = w.zeros([*grads[2].shape, 2], requires_grad=False, device=device_obj)
                    if optimize_probe_defocusing:
                        pd_grads = w.zeros_like(grads[opt_probe_defocus.index_in_grad_returns], requires_grad=False, device=device_obj)
                    if optimize_probe_pos_offset:
                        pos_offset_grads = w.zeros_like(grads[opt_probe_pos_offset.index_in_grad_returns], requires_grad=False,
                                                device=device_obj)
                    if optimize_all_probe_pos:
                        all_pos_grads = w.zeros_like(grads[opt_probe_pos.index_in_grad_returns], requires_grad=False,
                                                device=device_obj)
                if optimize_probe:
                    probe_grads += w.stack(grads[2:4], axis=-1)
                if optimize_probe_defocusing:
                    pd_grads += grads[opt_probe_defocus.index_in_grad_returns]
                if optimize_probe_pos_offset:
                    pos_offset_grads += grads[opt_probe_pos_offset.index_in_grad_returns]
                if optimize_all_probe_pos:
                    all_pos_grads += grads[opt_probe_pos.index_in_grad_returns]

                if (update_scheme == 'per angle' or shared_file_object) and not is_last_batch_of_this_theta:
                    continue
                else:
                    initialize_gradients = True

                # ================================================================================
                # All reduce object gradient buffer.
                # ================================================================================
                if not shared_file_object:
                    obj_grads = comm.allreduce(obj_grads)

                # ================================================================================
                # Update object function with optimizer if not shared_file_object; otherwise,
                # just save the gradient chunk into the gradient file.
                # ================================================================================
                with w.no_grad():
                    if not shared_file_object:
                        obj_temp = opt.apply_gradient(w.stack([obj.delta, obj.beta], axis=-1), obj_grads, i_full_angle,
                                                                **optimizer_options_obj)
                        obj.delta, obj.beta = w.split_channel(obj_temp)
                        del obj_temp
                w.reattach(obj.delta)
                w.reattach(obj.beta)

                # ================================================================================
                # Nonnegativity and phase/absorption-only constraints for non-shared-file-mode,
                # and update arrays in instance.
                # ================================================================================
                with w.no_grad():
                    if not shared_file_object and non_negativity and unknown_type != 'real_imag':
                        obj.delta = w.clip(obj.delta, 0, None)
                        obj.beta = w.clip(obj.beta, 0, None)
                        if object_type == 'absorption_only': obj.delta *= 0
                        if object_type == 'phase_only': obj.beta *= 0
                w.reattach(obj.delta)
                w.reattach(obj.beta)

                # ================================================================================
                # Optimize probe and other parameters if necessary.
                # ================================================================================
                if optimize_probe:
                    with w.no_grad():
                        probe_grads = comm.allreduce(probe_grads)
                        probe_temp = opt_probe.apply_gradient(w.stack([probe_real, probe_imag], axis=-1), probe_grads, i_full_angle, **optimizer_options_probe)
                        probe_real, probe_imag = w.split_channel(probe_temp)
                        del probe_grads, probe_temp
                    w.reattach(probe_real)
                    w.reattach(probe_imag)

                if optimize_probe_defocusing:
                    with w.no_grad():
                        pd_grads = comm.allreduce(pd_grads)
                        probe_defocus_mm = opt_probe_defocus.apply_gradient(probe_defocus_mm, pd_grads, i_full_angle,
                                                                            **optimizer_options_probe_defocus)
                        print_flush('  Probe defocus is {} mm.'.format(probe_defocus_mm), 0, rank,
                                    **stdout_options)
                    w.reattach(probe_defocus_mm)

                if optimize_probe_pos_offset:
                    with w.no_grad():
                        pos_offset_grads = comm.allreduce(pos_offset_grads)
                        probe_pos_offset = opt_probe_pos_offset.apply_gradient(probe_pos_offset, pos_offset_grads, i_full_angle,
                                                                            **optimizer_options_probe_pos_offset)
                    w.reattach(probe_pos_offset)

                if optimize_all_probe_pos:
                    with w.no_grad():
                        all_pos_grads = comm.allreduce(all_pos_grads)
                        probe_pos_correction = opt_probe_pos.apply_gradient(probe_pos_correction, all_pos_grads, i_full_angle,
                                                                            **optimizer_options_probe_pos)
                    w.reattach(probe_pos_correction)

                # ================================================================================
                # For shared-file-mode, if finishing or above to move to a different angle,
                # rotate the gradient back, and use it to update the object at 0 deg. Then
                # update the object using gradient at 0 deg.
                # ================================================================================
                if shared_file_object and is_last_batch_of_this_theta:
                    coord_new = read_origin_coords('arrsize_{}_{}_{}_ntheta_{}'.format(*this_obj_size, n_theta),
                                                   this_i_theta, reverse=True)
                    print_flush('  Rotating gradient dataset back...', 0, rank, **stdout_options)
                    t_rot_0 = time.time()
                    gradient.rotate_data_in_file(coord_new, interpolation=interpolation)
                    print_flush('  Gradient rotation done in {} s.'.format(time.time() - t_rot_0), 0, rank, **stdout_options)

                    t_apply_grad_0 = time.time()
                    opt.apply_gradient_to_file(obj, gradient, **optimizer_options_obj)
                    print_flush('  Object update done in {} s.'.format(time.time() - t_apply_grad_0), 0, rank, **stdout_options)
                    gradient.initialize_gradient_file()

                # ================================================================================
                # Apply finite support mask if specified.
                # ================================================================================
                if mask is not None:
                    if not shared_file_object:
                        obj.apply_finite_support_mask_to_array(mask, unknown_type=unknown_type, device=device_obj)
                    else:
                        obj.apply_finite_support_mask_to_file(mask, unknown_type=unknown_type, device=device_obj)
                    print_flush('  Mask applied.', 0, rank, **stdout_options)

                # ================================================================================
                # Update finite support mask if necessary.
                # ================================================================================
                if mask is not None and shrink_cycle is not None:
                    if i_batch % shrink_cycle == 0 and i_batch > 0:
                        if shared_file_object:
                            mask.update_mask_file(obj, shrink_threshold)
                        else:
                            mask.update_mask_array(obj, shrink_threshold)
                        print_flush('  Mask updated.', 0, rank, **stdout_options)

                # ================================================================================
                # Save intermediate object.
                # ================================================================================
                if rank == 0 and save_intermediate and is_last_batch_of_this_theta:
                    output_object(obj, shared_file_object, os.path.join(output_folder, 'intermediate', 'object'),
                                  unknown_type, full_output=False, i_epoch=i_epoch, i_batch=i_batch,
                                  save_history=save_history)
                    if optimize_probe:
                        output_probe(probe_real, probe_imag, os.path.join(output_folder, 'intermediate', 'probe'),
                                     full_output=False, i_epoch=i_epoch, i_batch=i_batch,
                                     save_history=save_history)
                    if optimize_probe_pos_offset:
                        f_offset = open(os.path.join(output_folder, 'probe_pos_offset.txt'), 'a' if i_batch > 0 or i_epoch > 0 else 'w')
                        f_offset.write('{:4d}, {:4d}, {}\n'.format(i_epoch, i_batch, list(w.to_numpy(probe_pos_offset).flatten())))
                        f_offset.close()
                    elif optimize_all_probe_pos:
                        if not os.path.exists(os.path.join(output_folder, 'intermediate', 'probe_pos')):
                            os.makedirs(os.path.join(output_folder, 'intermediate', 'probe_pos'))
                        for i_theta_pos in range(n_theta):
                            if is_multi_dist:
                                np.savetxt(os.path.join(output_folder, 'intermediate', 'probe_pos',
                                                        'probe_pos_correction_{}_{}.txt'.format(i_epoch, i_batch)),
                                           w.to_numpy(probe_pos_correction))
                            else:
                                np.savetxt(os.path.join(output_folder, 'intermediate', 'probe_pos',
                                                        'probe_pos_correction_{}_{}_{}.txt'.format(i_epoch, i_batch, i_theta_pos)),
                                                        w.to_numpy(probe_pos_correction[i_theta_pos]))

                comm.Barrier()

                # ================================================================================
                # Finishing a batch.
                # ================================================================================
                current_loss = forward_model.current_loss
                print_flush('Minibatch/angle done in {} s; loss (rank 0) is {}.'.format(time.time() - t00, current_loss), 0, rank, **stdout_options)

                gc.collect()
                if not cpu_only:
                    print_flush('GPU memory usage (current/peak): {:.2f}/{:.2f} MB; cache space: {:.2f} MB.'.format(
                        w.get_gpu_memory_usage_mb(), w.get_peak_gpu_memory_usage_mb(), w.get_gpu_memory_cache_mb()), 0, rank, **stdout_options)
                f_conv.write('{},{},{},{}\n'.format(i_epoch, i_batch, current_loss, time.time() - t_zero))
                f_conv.flush()

                # ================================================================================
                # Update full-angle count.
                # ================================================================================
                if i_batch == n_batch - 1 or ind_list_rand[i_batch + 1][0, 0] != current_i_theta: i_full_angle += 1

            # ================================================================================
            # Stopping criterion.
            # ================================================================================
            if n_epochs == 'auto':
                    pass
            else:
                if i_epoch == n_epochs - 1: cont = False

            print_flush(
                'Epoch {} (rank {}); Delta-t = {} s; current time = {} s,'.format(i_epoch, rank,
                                                                    time.time() - t0, time.time() - t_zero),
                0, rank, **stdout_options)
            i_epoch = i_epoch + 1

            # ================================================================================
            # Save reconstruction after an epoch.
            # ================================================================================
            if rank == 0:
                output_object(obj, shared_file_object, output_folder, unknown_type,
                              full_output=True, ds_level=ds_level)
                output_probe(probe_real, probe_imag, output_folder,
                             full_output=True, ds_level=ds_level)
            print_flush('Current iteration finished.', 0, rank, **stdout_options)
        comm.Barrier()<|MERGE_RESOLUTION|>--- conflicted
+++ resolved
@@ -56,12 +56,9 @@
         probe_initial=None, # Give as [probe_mag, probe_phase]
         rescale_probe_intensity=False,
         loss_function_type='lsq', # Choose from 'lsq' or 'poisson'
-<<<<<<< HEAD
         beamstop=None,
         normalize_fft=False, # Use False for simulated data generated without normalization
-=======
-        beamstop=None, safe_zone_width=0,
->>>>>>> fef3e7e8
+        safe_zone_width=0,
         # _____
         # |I/O|_________________________________________________________________
         save_path='.', output_folder=None, save_intermediate=False, save_history=False,
